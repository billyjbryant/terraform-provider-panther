/*
Copyright 2023 Panther Labs, Inc.

Licensed under the Apache License, Version 2.0 (the "License");
you may not use this file except in compliance with the License.
You may obtain a copy of the License at

    http://www.apache.org/licenses/LICENSE-2.0

Unless required by applicable law or agreed to in writing, software
distributed under the License is distributed on an "AS IS" BASIS,
WITHOUT WARRANTIES OR CONDITIONS OF ANY KIND, either express or implied.
See the License for the specific language governing permissions and
limitations under the License.
*/

package provider

import (
	"context"
	"os"
	"terraform-provider-panther/internal/client/panther"

	"github.com/hashicorp/terraform-plugin-framework/datasource"
	"github.com/hashicorp/terraform-plugin-framework/path"
	"github.com/hashicorp/terraform-plugin-framework/provider"
	"github.com/hashicorp/terraform-plugin-framework/provider/schema"
	"github.com/hashicorp/terraform-plugin-framework/resource"
	"github.com/hashicorp/terraform-plugin-framework/types"
)

// Ensure PantherProvider satisfies various provider interfaces.
var _ provider.Provider = &PantherProvider{}

// PantherProvider defines the provider implementation.
type PantherProvider struct {
	// version is set to the provider version on release, "dev" when the
	// provider is built and ran locally, and "test" when running acceptance
	// testing.
	version string
}

// PantherProviderModel describes the provider data model.
type PantherProviderModel struct {
	Url   types.String `tfsdk:"url"`
	Token types.String `tfsdk:"token"`
}

func (p *PantherProvider) Metadata(ctx context.Context, req provider.MetadataRequest, resp *provider.MetadataResponse) {
	resp.TypeName = "panther"
	resp.Version = p.version
}

func (p *PantherProvider) Schema(ctx context.Context, req provider.SchemaRequest, resp *provider.SchemaResponse) {
	resp.Schema = schema.Schema{
		Attributes: map[string]schema.Attribute{
			"url": schema.StringAttribute{
				Description: "The API URL for the target Panther instance.",
				Optional:    true,
			},
			"token": schema.StringAttribute{
				Description: "The API token for the Panther API.",
				Optional:    true,
				Sensitive:   true,
			},
		},
	}
}

func (p *PantherProvider) Configure(ctx context.Context, req provider.ConfigureRequest, resp *provider.ConfigureResponse) {
	var data PantherProviderModel
	resp.Diagnostics.Append(req.Config.Get(ctx, &data)...)

	if resp.Diagnostics.HasError() {
		return
	}

	if data.Url.IsUnknown() {
		resp.Diagnostics.AddAttributeError(
			path.Root("url"),
			"API URL Invalid",
			"The Panther API URL is invalid.",
		)
	}

	if data.Token.IsUnknown() {
		resp.Diagnostics.AddAttributeError(
			path.Root("url"),
			"API Token Invalid",
			"The API Token for Panther API is invalid.",
		)
	}

	url := os.Getenv("PANTHER_API_URL")
	token := os.Getenv("PANTHER_API_TOKEN")

	if !data.Url.IsNull() {
		url = data.Url.ValueString()
	}

	if !data.Token.IsNull() {
		token = data.Token.ValueString()
	}

	if url == "" {
		resp.Diagnostics.AddAttributeError(
			path.Root("url"),
			"Missing Panther API URL",
			"Panther API URL must be provided.",
		)
	}

	if token == "" {
		resp.Diagnostics.AddAttributeError(
			path.Root("token"),
			"Missing Panther API Token",
			"Panther API Token must be provided.",
		)
	}

	if resp.Diagnostics.HasError() {
		return
	}

	resp.ResourceData = panther.CreateAPIClient(url, token)

}

func (p *PantherProvider) Resources(ctx context.Context) []func() resource.Resource {
	return []func() resource.Resource{
		NewS3SourceResource,
		NewHttpsourceResource,
<<<<<<< HEAD
		NewRuleResource,
		NewPolicyResource,
		NewScheduledRuleResource,
		NewSimpleRuleResource,
=======
		NewCloudAccountResource,
		NewSchemaResource,
>>>>>>> 74669299
	}
}

func (p *PantherProvider) DataSources(ctx context.Context) []func() datasource.DataSource {
	return []func() datasource.DataSource{}
}

func New(version string) func() provider.Provider {
	return func() provider.Provider {
		return &PantherProvider{
			version: version,
		}
	}
}<|MERGE_RESOLUTION|>--- conflicted
+++ resolved
@@ -130,15 +130,12 @@
 	return []func() resource.Resource{
 		NewS3SourceResource,
 		NewHttpsourceResource,
-<<<<<<< HEAD
 		NewRuleResource,
 		NewPolicyResource,
 		NewScheduledRuleResource,
 		NewSimpleRuleResource,
-=======
 		NewCloudAccountResource,
 		NewSchemaResource,
->>>>>>> 74669299
 	}
 }
 
