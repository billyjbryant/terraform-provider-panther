/*
Copyright 2023 Panther Labs, Inc.

Licensed under the Apache License, Version 2.0 (the "License");
you may not use this file except in compliance with the License.
You may obtain a copy of the License at

    http://www.apache.org/licenses/LICENSE-2.0

Unless required by applicable law or agreed to in writing, software
distributed under the License is distributed on an "AS IS" BASIS,
WITHOUT WARRANTIES OR CONDITIONS OF ANY KIND, either express or implied.
See the License for the specific language governing permissions and
limitations under the License.
*/

package panther

import (
	"bytes"
	"context"
	"encoding/json"
	"fmt"
	"github.com/hasura/go-graphql-client"
	"io"
	"net/http"
	"strings"
	"terraform-provider-panther/internal/client"
)

const GraphqlPath = "/public/graphql"
const RestHttpSourcePath = "/log-sources/http"

var _ client.GraphQLClient = (*GraphQLClient)(nil)

var _ client.RestClient = (*RestClient)(nil)

type Doer interface {
	Do(req *http.Request) (*http.Response, error)
}

type APIClient struct {
	*GraphQLClient
	*RestClient
}

type GraphQLClient struct {
	*graphql.Client
}

type RestClient struct {
	url string
	Doer
}

func NewGraphQLClient(url, token string) *GraphQLClient {
	return &GraphQLClient{
		graphql.NewClient(
			fmt.Sprintf("%s%s", url, GraphqlPath),
			NewAuthorizedHTTPClient(token)),
	}
}

func NewRestClient(url, token string) *RestClient {
	return &RestClient{
		url:  fmt.Sprintf("%s%s", url, RestHttpSourcePath),
		Doer: NewAuthorizedHTTPClient(token),
	}
}

func NewAPIClient(graphClient *GraphQLClient, restClient *RestClient) *APIClient {
	return &APIClient{
		graphClient,
		restClient,
	}
}

func CreateAPIClient(url, token string) *APIClient {
	// url in previous versions was provided including graphql endpoint,
	// we strip it here to keep it backwards compatible
	pantherUrl := strings.TrimSuffix(url, GraphqlPath)
	graphClient := NewGraphQLClient(pantherUrl, token)
	restClient := NewRestClient(pantherUrl, token)

	return NewAPIClient(graphClient, restClient)
}

func (c *RestClient) CreateHttpSource(ctx context.Context, input client.CreateHttpSourceInput) (client.HttpSource, error) {
	jsonData, err := json.Marshal(input)
	if err != nil {
		return client.HttpSource{}, fmt.Errorf("error marshaling data: %w", err)
	}
	req, err := http.NewRequestWithContext(ctx, http.MethodPost, c.url, bytes.NewReader(jsonData))
	if err != nil {
		return client.HttpSource{}, fmt.Errorf("failed to create http request: %w", err)
	}
	resp, err := c.Do(req)
	if err != nil {
		return client.HttpSource{}, fmt.Errorf("failed to make request: %w", err)
	}
	defer resp.Body.Close()

	if resp.StatusCode != http.StatusCreated {
		return client.HttpSource{}, fmt.Errorf("failed to make request, status: %d, message: %s", resp.StatusCode, getErrorResponseMsg(resp))
	}

	body, err := io.ReadAll(resp.Body)
	if err != nil {
		return client.HttpSource{}, fmt.Errorf("failed to read response body: %w", err)
	}

	var response client.HttpSource
	if err = json.Unmarshal(body, &response); err != nil {
		return client.HttpSource{}, fmt.Errorf("failed to unmarshal response body: %w", err)
	}

	return response, nil
}

func (c *RestClient) UpdateHttpSource(ctx context.Context, input client.UpdateHttpSourceInput) (client.HttpSource, error) {
	reqURL := fmt.Sprintf("%s/%s", c.url, input.IntegrationId)
	jsonData, err := json.Marshal(input)
	if err != nil {
		return client.HttpSource{}, fmt.Errorf("error marshaling data: %w", err)
	}
	req, err := http.NewRequestWithContext(ctx, http.MethodPut, reqURL, bytes.NewReader(jsonData))
	if err != nil {
		return client.HttpSource{}, fmt.Errorf("failed to create http request: %w", err)
	}
	resp, err := c.Do(req)
	if err != nil {
		return client.HttpSource{}, fmt.Errorf("failed to make request: %w", err)
	}
	defer resp.Body.Close()

	if resp.StatusCode != http.StatusOK {
		return client.HttpSource{}, fmt.Errorf("failed to make request, status: %d, message: %s", resp.StatusCode, getErrorResponseMsg(resp))
	}

	body, err := io.ReadAll(resp.Body)
	if err != nil {
		return client.HttpSource{}, fmt.Errorf("failed to read response body: %w", err)
	}

	var response client.HttpSource
	if err = json.Unmarshal(body, &response); err != nil {
		return client.HttpSource{}, fmt.Errorf("failed to unmarshal response body: %w", err)
	}

	return response, nil
}

func (c *RestClient) GetHttpSource(ctx context.Context, id string) (client.HttpSource, error) {
	reqURL := fmt.Sprintf("%s/%s", c.url, id)
	req, err := http.NewRequestWithContext(ctx, http.MethodGet, reqURL, nil)
	if err != nil {
		return client.HttpSource{}, fmt.Errorf("failed to create http request: %w", err)
	}
	resp, err := c.Do(req)
	if err != nil {
		return client.HttpSource{}, fmt.Errorf("failed to make request: %w", err)
	}
	defer resp.Body.Close()

	if resp.StatusCode != http.StatusOK {
		return client.HttpSource{}, fmt.Errorf("failed to make request, status: %d, message: %s", resp.StatusCode, getErrorResponseMsg(resp))
	}

	body, err := io.ReadAll(resp.Body)
	if err != nil {
		return client.HttpSource{}, fmt.Errorf("failed to read response body: %w", err)
	}

	var response client.HttpSource
	if err = json.Unmarshal(body, &response); err != nil {
		return client.HttpSource{}, fmt.Errorf("failed to unmarshal response body: %w", err)
	}

	return response, nil
}

func (c *RestClient) DeleteHttpSource(ctx context.Context, id string) error {
	reqURL := fmt.Sprintf("%s/%s", c.url, id)
	req, err := http.NewRequestWithContext(ctx, http.MethodDelete, reqURL, nil)
	if err != nil {
		return fmt.Errorf("failed to create http request: %w", err)
	}
	resp, err := c.Do(req)
	if err != nil {
		return fmt.Errorf("failed to make request: %w", err)
	}
	defer resp.Body.Close()

	if resp.StatusCode != http.StatusNoContent {
		return fmt.Errorf("failed to make request, status: %d, message: %s", resp.StatusCode, getErrorResponseMsg(resp))
	}

	return nil
}

func (c *GraphQLClient) UpdateS3Source(ctx context.Context, input client.UpdateS3SourceInput) (client.UpdateS3SourceOutput, error) {
	var m struct {
		UpdateS3Source struct {
			client.UpdateS3SourceOutput
		} `graphql:"updateS3Source(input: $input)"`
	}
	err := c.Mutate(ctx, &m, map[string]interface{}{
		"input": input,
	}, graphql.OperationName("UpdateS3Source"))
	if err != nil {
		return client.UpdateS3SourceOutput{}, fmt.Errorf("GraphQL mutation failed: %v", err)
	}
	return m.UpdateS3Source.UpdateS3SourceOutput, nil
}

func (c *GraphQLClient) DeleteSource(ctx context.Context, input client.DeleteSourceInput) (client.DeleteSourceOutput, error) {
	var m struct {
		DeleteSource struct {
			client.DeleteSourceOutput
		} `graphql:"deleteSource(input: $input)"`
	}
	err := c.Mutate(ctx, &m, map[string]interface{}{
		"input": input,
	}, graphql.OperationName("DeleteSource"))
	if err != nil {
		return client.DeleteSourceOutput{}, fmt.Errorf("GraphQL mutation failed: %v", err)
	}
	return m.DeleteSource.DeleteSourceOutput, nil
}

func (c *GraphQLClient) GetS3Source(ctx context.Context, id string) (*client.S3LogIntegration, error) {
	var q struct {
		Source struct {
			S3LogIntegration client.S3LogIntegration `graphql:"... on S3LogIntegration"`
		} `graphql:"source(id: $id)"`
	}

	err := c.Query(ctx, &q, map[string]interface{}{
		"id": graphql.ID(id),
	}, graphql.OperationName("Source"))
	if err != nil {
		return nil, fmt.Errorf("GraphQL query failed: %v", err)
	}
	return &q.Source.S3LogIntegration, nil
}

func (c *GraphQLClient) CreateS3Source(ctx context.Context, input client.CreateS3SourceInput) (client.CreateS3SourceOutput, error) {
	var m struct {
		CreateS3Source struct {
			client.CreateS3SourceOutput
		} `graphql:"createS3Source(input: $input)"`
	}
	err := c.Mutate(ctx, &m, map[string]any{
		"input": input,
	}, graphql.OperationName("CreateS3Source"))
	if err != nil {
		return client.CreateS3SourceOutput{}, fmt.Errorf("GraphQL mutation failed: %w", err)
	}
	return m.CreateS3Source.CreateS3SourceOutput, nil
}

func getErrorResponseMsg(resp *http.Response) string {
	body, err := io.ReadAll(resp.Body)
	if err != nil {
		return fmt.Sprintf("failed to read response body: %s", err.Error())
	}

	var errResponse client.HttpErrorResponse
	if err = json.Unmarshal(body, &errResponse); err != nil {
		return fmt.Sprintf("failed to unmarshal response body to get error response: %s", err.Error())
	}

	return errResponse.Message
}

<<<<<<< HEAD
// Generic REST helper for Rule endpoints
func (c *RestClient) doRuleRequest(ctx context.Context, method, path string, input interface{}, expectedStatus int) ([]byte, error) {
	// Extract base URL without the /log-sources/http suffix
	baseURL := strings.TrimSuffix(c.url, RestHttpSourcePath)
	fullURL := fmt.Sprintf("%s%s", baseURL, path)

	var body io.Reader
	if input != nil {
		jsonData, err := json.Marshal(input)
		if err != nil {
			return nil, fmt.Errorf("error marshaling data: %w", err)
		}
		body = bytes.NewReader(jsonData)
	}

	req, err := http.NewRequestWithContext(ctx, method, fullURL, body)
	if err != nil {
		return nil, fmt.Errorf("failed to create http request: %w", err)
	}

	if input != nil {
		req.Header.Set("Content-Type", "application/json")
	}

	resp, err := c.Do(req)
	if err != nil {
		return nil, fmt.Errorf("failed to make request: %w", err)
	}
	defer resp.Body.Close()

	if resp.StatusCode != expectedStatus {
		return nil, fmt.Errorf("failed to make request, status: %d, message: %s", resp.StatusCode, getErrorResponseMsg(resp))
	}

	responseBody, err := io.ReadAll(resp.Body)
	if err != nil {
		return nil, fmt.Errorf("failed to read response body: %w", err)
	}

	return responseBody, nil
}

// Rule methods
func (c *RestClient) CreateRule(ctx context.Context, input client.CreateRuleInput) (client.Rule, error) {
	body, err := c.doRuleRequest(ctx, http.MethodPost, "/rules", input, http.StatusOK)
	if err != nil {
		return client.Rule{}, err
	}

	var response client.Rule
	if err = json.Unmarshal(body, &response); err != nil {
		return client.Rule{}, fmt.Errorf("failed to unmarshal response body: %w", err)
	}

	return response, nil
}

func (c *RestClient) UpdateRule(ctx context.Context, input client.UpdateRuleInput) (client.Rule, error) {
	path := fmt.Sprintf("/rules/%s", input.ID)
	body, err := c.doRuleRequest(ctx, http.MethodPut, path, input, http.StatusOK)
	if err != nil {
		return client.Rule{}, err
	}

	var response client.Rule
	if err = json.Unmarshal(body, &response); err != nil {
		return client.Rule{}, fmt.Errorf("failed to unmarshal response body: %w", err)
	}

	return response, nil
}

func (c *RestClient) GetRule(ctx context.Context, id string) (client.Rule, error) {
	path := fmt.Sprintf("/rules/%s", id)
	body, err := c.doRuleRequest(ctx, http.MethodGet, path, nil, http.StatusOK)
	if err != nil {
		return client.Rule{}, err
	}

	var response client.Rule
	if err = json.Unmarshal(body, &response); err != nil {
		return client.Rule{}, fmt.Errorf("failed to unmarshal response body: %w", err)
	}

	return response, nil
}

func (c *RestClient) DeleteRule(ctx context.Context, id string) error {
	path := fmt.Sprintf("/rules/%s", id)
	_, err := c.doRuleRequest(ctx, http.MethodDelete, path, nil, http.StatusNoContent)
	return err
}

// Policy methods
func (c *RestClient) CreatePolicy(ctx context.Context, input client.CreatePolicyInput) (client.Policy, error) {
	body, err := c.doRuleRequest(ctx, http.MethodPost, "/policies", input, http.StatusOK)
	if err != nil {
		return client.Policy{}, err
	}

	var response client.Policy
	if err = json.Unmarshal(body, &response); err != nil {
		return client.Policy{}, fmt.Errorf("failed to unmarshal response body: %w", err)
	}

	return response, nil
}

func (c *RestClient) UpdatePolicy(ctx context.Context, input client.UpdatePolicyInput) (client.Policy, error) {
	path := fmt.Sprintf("/policies/%s", input.ID)
	body, err := c.doRuleRequest(ctx, http.MethodPut, path, input, http.StatusOK)
	if err != nil {
		return client.Policy{}, err
	}

	var response client.Policy
	if err = json.Unmarshal(body, &response); err != nil {
		return client.Policy{}, fmt.Errorf("failed to unmarshal response body: %w", err)
	}

	return response, nil
}

func (c *RestClient) GetPolicy(ctx context.Context, id string) (client.Policy, error) {
	path := fmt.Sprintf("/policies/%s", id)
	body, err := c.doRuleRequest(ctx, http.MethodGet, path, nil, http.StatusOK)
	if err != nil {
		return client.Policy{}, err
	}

	var response client.Policy
	if err = json.Unmarshal(body, &response); err != nil {
		return client.Policy{}, fmt.Errorf("failed to unmarshal response body: %w", err)
	}

	return response, nil
}

func (c *RestClient) DeletePolicy(ctx context.Context, id string) error {
	path := fmt.Sprintf("/policies/%s", id)
	_, err := c.doRuleRequest(ctx, http.MethodDelete, path, nil, http.StatusNoContent)
	return err
}

// Scheduled rule methods
func (c *RestClient) CreateScheduledRule(ctx context.Context, input client.CreateScheduledRuleInput) (client.ScheduledRule, error) {
	body, err := c.doRuleRequest(ctx, http.MethodPost, "/scheduled-rules", input, http.StatusOK)
	if err != nil {
		return client.ScheduledRule{}, err
	}

	var response client.ScheduledRule
	if err = json.Unmarshal(body, &response); err != nil {
		return client.ScheduledRule{}, fmt.Errorf("failed to unmarshal response body: %w", err)
	}

	return response, nil
}

func (c *RestClient) UpdateScheduledRule(ctx context.Context, input client.UpdateScheduledRuleInput) (client.ScheduledRule, error) {
	path := fmt.Sprintf("/scheduled-rules/%s", input.ID)
	body, err := c.doRuleRequest(ctx, http.MethodPut, path, input, http.StatusOK)
	if err != nil {
		return client.ScheduledRule{}, err
	}

	var response client.ScheduledRule
	if err = json.Unmarshal(body, &response); err != nil {
		return client.ScheduledRule{}, fmt.Errorf("failed to unmarshal response body: %w", err)
	}

	return response, nil
}

func (c *RestClient) GetScheduledRule(ctx context.Context, id string) (client.ScheduledRule, error) {
	path := fmt.Sprintf("/scheduled-rules/%s", id)
	body, err := c.doRuleRequest(ctx, http.MethodGet, path, nil, http.StatusOK)
	if err != nil {
		return client.ScheduledRule{}, err
	}

	var response client.ScheduledRule
	if err = json.Unmarshal(body, &response); err != nil {
		return client.ScheduledRule{}, fmt.Errorf("failed to unmarshal response body: %w", err)
	}

	return response, nil
}

func (c *RestClient) DeleteScheduledRule(ctx context.Context, id string) error {
	path := fmt.Sprintf("/scheduled-rules/%s", id)
	_, err := c.doRuleRequest(ctx, http.MethodDelete, path, nil, http.StatusNoContent)
	return err
}

// Simple rule methods
func (c *RestClient) CreateSimpleRule(ctx context.Context, input client.CreateSimpleRuleInput) (client.SimpleRule, error) {
	body, err := c.doRuleRequest(ctx, http.MethodPost, "/simple-rules", input, http.StatusOK)
	if err != nil {
		return client.SimpleRule{}, err
	}

	var response client.SimpleRule
	if err = json.Unmarshal(body, &response); err != nil {
		return client.SimpleRule{}, fmt.Errorf("failed to unmarshal response body: %w", err)
	}

	return response, nil
}

func (c *RestClient) UpdateSimpleRule(ctx context.Context, input client.UpdateSimpleRuleInput) (client.SimpleRule, error) {
	path := fmt.Sprintf("/simple-rules/%s", input.ID)
	body, err := c.doRuleRequest(ctx, http.MethodPut, path, input, http.StatusOK)
	if err != nil {
		return client.SimpleRule{}, err
	}

	var response client.SimpleRule
	if err = json.Unmarshal(body, &response); err != nil {
		return client.SimpleRule{}, fmt.Errorf("failed to unmarshal response body: %w", err)
	}

	return response, nil
}

func (c *RestClient) GetSimpleRule(ctx context.Context, id string) (client.SimpleRule, error) {
	path := fmt.Sprintf("/simple-rules/%s", id)
	body, err := c.doRuleRequest(ctx, http.MethodGet, path, nil, http.StatusOK)
	if err != nil {
		return client.SimpleRule{}, err
	}

	var response client.SimpleRule
	if err = json.Unmarshal(body, &response); err != nil {
		return client.SimpleRule{}, fmt.Errorf("failed to unmarshal response body: %w", err)
	}

	return response, nil
}

func (c *RestClient) DeleteSimpleRule(ctx context.Context, id string) error {
	path := fmt.Sprintf("/simple-rules/%s", id)
	_, err := c.doRuleRequest(ctx, http.MethodDelete, path, nil, http.StatusNoContent)
	return err
=======
// Cloud Account GraphQL methods
func (c *GraphQLClient) CreateCloudAccount(ctx context.Context, input client.CreateCloudAccountInput) (client.CreateCloudAccountOutput, error) {
	var m struct {
		CreateCloudAccount struct {
			client.CreateCloudAccountOutput
		} `graphql:"createCloudAccount(input: $input)"`
	}
	err := c.Mutate(ctx, &m, map[string]interface{}{
		"input": input,
	}, graphql.OperationName("CreateCloudAccount"))
	if err != nil {
		return client.CreateCloudAccountOutput{}, fmt.Errorf("GraphQL mutation failed: %w", err)
	}
	return m.CreateCloudAccount.CreateCloudAccountOutput, nil
}

func (c *GraphQLClient) UpdateCloudAccount(ctx context.Context, input client.UpdateCloudAccountInput) (client.UpdateCloudAccountOutput, error) {
	var m struct {
		UpdateCloudAccount struct {
			client.UpdateCloudAccountOutput
		} `graphql:"updateCloudAccount(input: $input)"`
	}
	err := c.Mutate(ctx, &m, map[string]interface{}{
		"input": input,
	}, graphql.OperationName("UpdateCloudAccount"))
	if err != nil {
		return client.UpdateCloudAccountOutput{}, fmt.Errorf("GraphQL mutation failed: %w", err)
	}
	return m.UpdateCloudAccount.UpdateCloudAccountOutput, nil
}

func (c *GraphQLClient) GetCloudAccount(ctx context.Context, id string) (*client.CloudAccount, error) {
	var q struct {
		CloudAccount client.CloudAccount `graphql:"cloudAccount(id: $id)"`
	}

	err := c.Query(ctx, &q, map[string]interface{}{
		"id": graphql.ID(id),
	}, graphql.OperationName("CloudAccount"))
	if err != nil {
		return nil, fmt.Errorf("GraphQL query failed: %w", err)
	}
	return &q.CloudAccount, nil
}

func (c *GraphQLClient) DeleteCloudAccount(ctx context.Context, input client.DeleteCloudAccountInput) (client.DeleteCloudAccountOutput, error) {
	var m struct {
		DeleteCloudAccount struct {
			ID string `graphql:"id"`
		} `graphql:"deleteCloudAccount(input: $input)"`
	}
	err := c.Mutate(ctx, &m, map[string]interface{}{
		"input": input,
	}, graphql.OperationName("DeleteCloudAccount"))
	if err != nil {
		return client.DeleteCloudAccountOutput{}, fmt.Errorf("GraphQL mutation failed: %w", err)
	}
	return client.DeleteCloudAccountOutput{ID: m.DeleteCloudAccount.ID}, nil
}

// Schema GraphQL methods
func (c *GraphQLClient) CreateSchema(ctx context.Context, input client.CreateSchemaInput) (client.CreateSchemaOutput, error) {
	var m struct {
		CreateOrUpdateSchema struct {
			client.CreateSchemaOutput
		} `graphql:"createOrUpdateSchema(input: $input)"`
	}
	err := c.Mutate(ctx, &m, map[string]interface{}{
		"input": input,
	}, graphql.OperationName("CreateOrUpdateSchema"))
	if err != nil {
		return client.CreateSchemaOutput{}, fmt.Errorf("GraphQL mutation failed: %w", err)
	}
	return m.CreateOrUpdateSchema.CreateSchemaOutput, nil
}

func (c *GraphQLClient) UpdateSchema(ctx context.Context, input client.UpdateSchemaInput) (client.UpdateSchemaOutput, error) {
	var m struct {
		CreateOrUpdateSchema struct {
			client.UpdateSchemaOutput
		} `graphql:"createOrUpdateSchema(input: $input)"`
	}
	err := c.Mutate(ctx, &m, map[string]interface{}{
		"input": input,
	}, graphql.OperationName("CreateOrUpdateSchema"))
	if err != nil {
		return client.UpdateSchemaOutput{}, fmt.Errorf("GraphQL mutation failed: %w", err)
	}
	return m.CreateOrUpdateSchema.UpdateSchemaOutput, nil
}

func (c *GraphQLClient) GetSchema(ctx context.Context, name string) (*client.Schema, error) {
	var q struct {
		Schemas struct {
			Edges []struct {
				Node client.Schema `graphql:"node"`
			} `graphql:"edges"`
		} `graphql:"schemas(input: $input)"`
	}

	err := c.Query(ctx, &q, map[string]interface{}{
		"input": map[string]interface{}{
			"cursor": "",
		},
	}, graphql.OperationName("Schemas"))
	if err != nil {
		return nil, fmt.Errorf("GraphQL query failed: %w", err)
	}

	// Find schema by name
	for _, edge := range q.Schemas.Edges {
		if edge.Node.Name == name {
			return &edge.Node, nil
		}
	}

	return nil, nil // Schema not found
}

func (c *GraphQLClient) DeleteSchema(ctx context.Context, input client.DeleteSchemaInput) (client.DeleteSchemaOutput, error) {
	var m struct {
		UpdateSchemaStatus struct {
			Schema struct {
				Name string `graphql:"name"`
			} `graphql:"schema"`
		} `graphql:"updateSchemaStatus(input: $input)"`
	}

	err := c.Mutate(ctx, &m, map[string]interface{}{
		"input": map[string]interface{}{
			"name":       input.Name,
			"isArchived": true,
		},
	}, graphql.OperationName("UpdateSchemaStatus"))
	if err != nil {
		return client.DeleteSchemaOutput{}, fmt.Errorf("GraphQL mutation failed: %w", err)
	}

	return client.DeleteSchemaOutput{Name: m.UpdateSchemaStatus.Schema.Name}, nil
>>>>>>> 74669299
}<|MERGE_RESOLUTION|>--- conflicted
+++ resolved
@@ -273,7 +273,6 @@
 	return errResponse.Message
 }
 
-<<<<<<< HEAD
 // Generic REST helper for Rule endpoints
 func (c *RestClient) doRuleRequest(ctx context.Context, method, path string, input interface{}, expectedStatus int) ([]byte, error) {
 	// Extract base URL without the /log-sources/http suffix
@@ -518,7 +517,8 @@
 	path := fmt.Sprintf("/simple-rules/%s", id)
 	_, err := c.doRuleRequest(ctx, http.MethodDelete, path, nil, http.StatusNoContent)
 	return err
-=======
+}
+
 // Cloud Account GraphQL methods
 func (c *GraphQLClient) CreateCloudAccount(ctx context.Context, input client.CreateCloudAccountInput) (client.CreateCloudAccountOutput, error) {
 	var m struct {
@@ -658,5 +658,4 @@
 	}
 
 	return client.DeleteSchemaOutput{Name: m.UpdateSchemaStatus.Schema.Name}, nil
->>>>>>> 74669299
 }