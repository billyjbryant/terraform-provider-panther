--- conflicted
+++ resolved
@@ -205,7 +205,6 @@
 	Message string
 }
 
-<<<<<<< HEAD
 // Rule types
 type Rule struct {
 	ID        string `json:"id"`
@@ -341,7 +340,8 @@
 type UpdateSimpleRuleInput struct {
 	ID string `json:"id"`
 	SimpleRuleModifiableAttributes
-=======
+}
+
 // GraphQL Cloud Account types
 type AWSScanConfig struct {
 	AuditRole string `graphql:"auditRole"`
@@ -445,5 +445,4 @@
 
 type DeleteSchemaOutput struct {
 	Name string `json:"name"`
->>>>>>> 74669299
 }